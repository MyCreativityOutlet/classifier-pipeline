--- conflicted
+++ resolved
@@ -216,15 +216,8 @@
             sub_components, sub_connected, sub_stats = detect_objects(
                 norm_back, otsus=True
             )
-<<<<<<< HEAD
             if len(sub_stats) <= 1:
                 continue
-=======
-
-            if sub_components == 0:
-                continue
-
->>>>>>> 4b01c03d
             overlap_image = region.subimage(lower_mask) * 255
             overlap_pixels = np.sum(sub_connected[overlap_image > 0])
             overlap_pixels = overlap_pixels / float(component[4])

--- conflicted
+++ resolved
@@ -106,7 +106,6 @@
     def parse_clip(self, metadata, include_filtered_channel):
 
         self._id = metadata["id"]
-<<<<<<< HEAD
         device_meta = metadata.get("Device")
         if device_meta:
             self.device = device_meta.get("devicename")
@@ -116,10 +115,9 @@
             )[-1]
 
         self.location = metadata.get("location")
+        self.tracks = self.load_tracks(metadata, include_filtered_channel)
         self.load_tracks(metadata, include_filtered_channel)
-=======
-        self.tracks = self.load_tracks(metadata, include_filtered_channel)
->>>>>>> 164b840a
+
         # for now just always calculate as we are using the stats...
         frames = self.frame_buffer.thermal
 

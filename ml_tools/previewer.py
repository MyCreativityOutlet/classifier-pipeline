"""
classifier-pipeline - this is a server side component that manipulates cptv
files and to create a classification model of animals present
Copyright (C) 2018, The Cacophony Project

This program is free software: you can redistribute it and/or modify
it under the terms of the GNU General Public License as published by
the Free Software Foundation, either version 3 of the License, or
(at your option) any later version.

This program is distributed in the hope that it will be useful,
but WITHOUT ANY WARRANTY; without even the implied warranty of
MERCHANTABILITY or FITNESS FOR A PARTICULAR PURPOSE.  See the
GNU General Public License for more details.

You should have received a copy of the GNU General Public License
along with this program. If not, see <http://www.gnu.org/licenses/>.
"""


import logging
from os import path
import numpy as np

from PIL import Image, ImageDraw, ImageFont

from load.clip import Clip
from ml_tools import tools
import ml_tools.globals as globs
from ml_tools.mpeg_creator import MPEGCreator
from track.region import Region
from track.track import TrackChannels
from ml_tools.imageprocessing import normalize


class Previewer:

    PREVIEW_RAW = "raw"

    PREVIEW_CLASSIFIED = "classified"

    PREVIEW_NONE = "none"

    PREVIEW_TRACKING = "tracking"

    PREVIEW_BOXES = "boxes"

    PREVIEW_OPTIONS = [
        PREVIEW_NONE,
        PREVIEW_RAW,
        PREVIEW_CLASSIFIED,
        PREVIEW_TRACKING,
        PREVIEW_BOXES,
    ]

    TRACK_COLOURS = [(255, 0, 0), (0, 255, 0), (255, 255, 0), (128, 255, 255)]
    FILTERED_COLOURS = [(128, 128, 128)]

    def __init__(self, config, preview_type):
        self.config = config
        self.colourmap = self._load_colourmap()

        # make sure all the required files are there
        self.track_descs = {}
        self.font
        self.font_title
        self.preview_type = preview_type
        self.frame_scale = 1
        self.debug = config.debug

    @classmethod
    def create_if_required(self, config, preview_type):
        if not preview_type.lower() == Previewer.PREVIEW_NONE:
            return Previewer(config, preview_type)

    def _load_colourmap(self):
        colourmap_path = self.config.previews_colour_map
        if not path.exists(colourmap_path):
            colourmap_path = tools.resource_path("colourmap.dat")
        return tools.load_colourmap(colourmap_path)

    @property
    def font(self):
        """ gets default font. """
        if not globs._previewer_font:
            globs._previewer_font = ImageFont.truetype(
                tools.resource_path("Ubuntu-R.ttf"), 12
            )
        return globs._previewer_font

    @property
    def font_title(self):
        """ gets default title font. """
        if not globs._previewer_font_title:
            globs._previewer_font_title = ImageFont.truetype(
                tools.resource_path("Ubuntu-B.ttf"), 14
            )
        return globs._previewer_font_title

    def export_clip_preview(self, filename, clip: Clip, predictions=None):
        """
        Exports a clip showing the tracking and predictions for objects within the clip.
        """

        logging.info("creating clip preview %s", filename)

        # increased resolution of video file.
        # videos look much better scaled up
        if not clip.stats:
            logging.error("Do not have temperatures to use.")
            return

        if self.debug:
            footer = Previewer.stats_footer(clip.stats)
        if (
            predictions
            and self.preview_type == self.PREVIEW_CLASSIFIED
            or self.preview_type == self.PREVIEW_TRACKING
        ):
            self.create_track_descriptions(clip, predictions)

        if clip.stats.min_temp is None or clip.stats.max_temp is None:
            thermals = [frame.thermal for frame in clip.frame_buffer.frames]
            clip.stats.min_temp = np.amin(thermals)
            clip.stats.max_temp = np.amax(thermals)
        mpeg = MPEGCreator(filename)
        self.frame_scale = 4.0
        for frame_number, frame in enumerate(clip.frame_buffer):
            if self.preview_type == self.PREVIEW_RAW:
                image = self.convert_and_resize(
                    frame.thermal, clip.stats.min_temp, clip.stats.max_temp
                )
                draw = ImageDraw.Draw(image)
            elif self.preview_type == self.PREVIEW_TRACKING:
                image = self.create_four_tracking_image(
<<<<<<< HEAD
                    frame,
=======
                    frame, clip.stats.min_temp, clip.stats.max_temp
                )
                image = self.convert_and_resize(
                    image,
>>>>>>> 4b01c03d
                    clip.stats.min_temp,
                    clip.stats.max_temp,
                )
                draw = ImageDraw.Draw(image)
                self.add_tracks(draw, clip.tracks, frame_number, predictions)

            elif self.preview_type == self.PREVIEW_BOXES:
                image = self.convert_and_resize(
                    frame.thermal, clip.stats.min_temp, clip.stats.max_temp
                )
                draw = ImageDraw.Draw(image)
                screen_bounds = Region(0, 0, image.width, image.height)
                self.add_tracks(
                    draw, clip.tracks, frame_number, colours=[(128, 255, 255)]
                )

            elif self.preview_type == self.PREVIEW_CLASSIFIED:
                image = self.convert_and_resize(
                    frame.thermal, clip.stats.min_temp, clip.stats.max_temp
                )
                draw = ImageDraw.Draw(image)
                screen_bounds = Region(0, 0, image.width, image.height)
                self.add_tracks(
                    draw, clip.tracks, frame_number, predictions, screen_bounds
                )
            if frame.ffc_affected:
                self.add_header(draw, image.width, image.height, "Calibrating ...")
            if self.debug and draw:
                self.add_footer(
                    draw, image.width, image.height, footer, frame.ffc_affected
                )
            mpeg.next_frame(np.asarray(image))

            # we store the entire video in memory so we need to cap the frame count at some point.
            if frame_number > clip.frames_per_second * 60 * 10:
                break
        clip.frame_buffer.close_cache()
        mpeg.close()

    def create_individual_track_previews(self, filename, clip: Clip):
        # resolution of video file.
        # videos look much better scaled up
        filename_format = path.splitext(filename)[0] + "-{}.mp4"

        FRAME_SIZE = 4 * 48
        frame_width, frame_height = FRAME_SIZE, FRAME_SIZE

        for id, track in enumerate(clip.tracks):
            video_frames = []
            for region in track.bounds_history:
                frame = clip.frame_buffer.get_frame(region.frame_number)
                frame = track.crop_by_region(frame, region)
                img = tools.convert_heat_to_img(
                    frame[TrackChannels.thermal],
                    self.colourmap,
                    np.amin(frame),
                    np.amax(frame),
                )
                img = img.resize((frame_width, frame_height), Image.NEAREST)
                video_frames.append(np.asarray(img))

            logging.info("creating preview %s", filename_format.format(id + 1))
            tools.write_mpeg(filename_format.format(id + 1), video_frames)

    def convert_and_resize(self, frame, h_min, h_max, mode=Image.BILINEAR):
        """ Converts the image to colour using colour map and resize """
        thermal = frame[:120, :160].copy()
        image = tools.convert_heat_to_img(frame, self.colourmap, h_min, h_max)
        image = image.resize(
            (
                int(image.width * self.frame_scale),
                int(image.height * self.frame_scale),
            ),
            mode,
        )

        if self.debug:
            tools.add_heat_number(image, thermal, self.frame_scale)
        return image

    def create_track_descriptions(self, clip, predictions):
        if predictions is None:
            return
        # look for any tracks that occur on this frame
        for track in clip.tracks:
            guesses = predictions.guesses_for(track.get_id())
            track_description = "\n".join(guesses)
            track_description.strip()
            self.track_descs[track] = track_description

    def add_regions(self, draw, regions, v_offset=0):
        for rect in regions:
            draw.rectangle(self.rect_points(rect, v_offset), outline=(128, 128, 128))

    def add_tracks(
        self,
        draw,
        tracks,
        frame_number,
        track_predictions=None,
        screen_bounds=None,
        colours=TRACK_COLOURS,
        tracks_text=None,
        v_offset=0,
    ):

        # look for any tracks that occur on this frame
        for index, track in enumerate(tracks):
            frame_offset = frame_number - track.start_frame
            if frame_offset >= 0 and frame_offset < len(track.bounds_history):
                region = track.bounds_history[frame_offset]
                draw.rectangle(
                    self.rect_points(region, v_offset),
                    outline=colours[index % len(colours)],
                )
                if track_predictions:
                    self.add_class_results(
                        draw,
                        track,
                        frame_offset,
                        region,
                        track_predictions,
                        screen_bounds,
                        v_offset=v_offset,
                    )
                if self.debug:
                    text = None
                    if tracks_text and len(tracks_text) > index:
                        text = tracks_text[index]
                    self.add_debug_text(
                        draw,
                        track,
                        region,
                        screen_bounds,
                        text=text,
                        v_offset=v_offset,
                        frame_offset=frame_offset,
                    )

    def add_header(
        self,
        draw,
        width,
        height,
        text,
    ):
        footer_size = self.font.getsize(text)
        center = (width / 2 - footer_size[0] / 2.0, 5)
        draw.text((center[0], center[1]), text, font=self.font)

    def add_footer(self, draw, width, height, text, ffc_affected):
        footer_text = "FFC {} {}".format(ffc_affected, text)
        footer_size = self.font.getsize(footer_text)
        center = (width / 2 - footer_size[0] / 2.0, height - footer_size[1])
        draw.text((center[0], center[1]), footer_text, font=self.font)

    def add_debug_text(
        self, draw, track, region, screen_bounds, text=None, v_offset=0, frame_offset=0
    ):
        if text is None:
            text = "id {}".format(track.get_id())
            if region.pixel_variance:
                text += "mass {} var {} vel ({},{})".format(
                    region.mass,
                    round(region.pixel_variance, 2),
                    track.vel_x[frame_offset],
                    track.vel_y[frame_offset],
                )
        footer_size = self.font.getsize(text)
        footer_center = ((region.width * self.frame_scale) - footer_size[0]) / 2

        footer_rect = Region(
            region.right * self.frame_scale - footer_center / 2.0,
            (v_offset + region.bottom) * self.frame_scale,
            footer_size[0],
            footer_size[1],
        )
        self.fit_to_image(footer_rect, screen_bounds)

        draw.text((footer_rect.x, footer_rect.y), text, font=self.font)

    def add_class_results(
        self,
        draw,
        track,
        frame_offset,
        rect,
        track_predictions,
        screen_bounds,
        v_offset=0,
    ):
        prediction = track_predictions.prediction_for(track.get_id())
        if prediction is None:
            return

        current_prediction_string = prediction.get_classified_footer(
            track_predictions.labels, frame_offset
        )
        self.add_text_to_track(
            draw,
            rect,
            self.track_descs[track],
            current_prediction_string,
            screen_bounds,
            v_offset,
        )

    def add_text_to_track(
        self, draw, rect, header_text, footer_text, screen_bounds, v_offset=0
    ):
        header_size = self.font_title.getsize(header_text)
        footer_size = self.font.getsize(footer_text)
        # figure out where to draw everything
        header_rect = Region(
            rect.left * self.frame_scale,
            (v_offset + rect.top) * self.frame_scale - header_size[1],
            header_size[0],
            header_size[1],
        )
        footer_center = ((rect.width * self.frame_scale) - footer_size[0]) / 2
        footer_rect = Region(
            rect.left * self.frame_scale + footer_center,
            (v_offset + rect.bottom) * self.frame_scale,
            footer_size[0],
            footer_size[1],
        )

        self.fit_to_image(header_rect, screen_bounds)
        self.fit_to_image(footer_rect, screen_bounds)

        draw.text((header_rect.x, header_rect.y), header_text, font=self.font_title)
        draw.text((footer_rect.x, footer_rect.y), footer_text, font=self.font)

    def fit_to_image(self, rect: Region, screen_bounds: Region):
        """ Modifies rect so that rect is visible within bounds. """
        if screen_bounds is None:
            return
        if rect.left < screen_bounds.left:
            rect.x = screen_bounds.left
        if rect.top < screen_bounds.top:
            rect.y = screen_bounds.top

        if rect.right > screen_bounds.right:
            rect.x = screen_bounds.right - rect.width

        if rect.bottom > screen_bounds.bottom:
            rect.y = screen_bounds.bottom - rect.height

    def rect_points(self, rect, v_offset=0, h_offset=0):
        s = self.frame_scale
        return [
            s * (rect.left + h_offset),
            s * (rect.top + v_offset),
            s * (rect.right + h_offset) - 1,
            s * (rect.bottom + v_offset) - 1,
        ]
        return

    def add_last_frame_tracking(
        self,
        img,
        tracks,
        labels,
        track_predictions=None,
        screen_bounds=None,
        colours=TRACK_COLOURS,
        tracks_text=None,
        v_offset=0,
    ):
        draw = ImageDraw.Draw(img)

        # look for any tracks that occur on this frame
        for index, track in enumerate(tracks):
            region = track.bounds_history[-1]
            draw.rectangle(
                self.rect_points(region, v_offset),
                outline=colours[index % len(colours)],
            )
            if track_predictions:
                footer_text = track_predictions.get_classified_footer(labels)
                self.add_text_to_track(
                    draw,
                    region,
                    str(track.get_id()),
                    footer_text,
                    screen_bounds,
                    v_offset,
                )

            if self.debug:
                text = None
                if tracks_text and len(tracks_text) > index:
                    text = tracks_text[index]
                self.add_debug_text(
                    draw, track, region, screen_bounds, text=text, v_offset=v_offset
                )

<<<<<<< HEAD
    def create_four_tracking_image(self, frame, min_temp, max_temp):

        thermal = frame.thermal
        filtered = frame.filtered + min_temp
        filtered = tools.convert_heat_to_img(
            filtered, self.colourmap, min_temp, max_temp
        )
        thermal = tools.convert_heat_to_img(thermal, self.colourmap, min_temp, max_temp)
        if self.debug:
            tools.add_heat_number(thermal, frame.thermal, 1)
        mask, _ = normalize(frame.mask, new_max=255)
        mask = np.uint8(mask)

        mask = mask[..., np.newaxis]
        mask = np.repeat(mask, 3, axis=2)

        mask = Image.fromarray(mask)
=======
    @staticmethod
    def create_four_tracking_image(frame, min_temp, max_temp):

        thermal = frame.thermal
        filtered = frame.filtered + min_temp
        mask = frame.mask.copy()
        mask[mask > 0] = max_temp
>>>>>>> 4b01c03d
        flow_h, flow_v = frame.get_flow_split(clip_flow=True)
        if flow_h is None and flow_v is None:
            flow_magnitude = None
        else:
            flow_magnitude = (
                np.linalg.norm(np.float32([flow_h, flow_v]), ord=2, axis=0) / 4.0
                + min_temp
            )
            flow_magnitude = tools.convert_heat_to_img(
                flow_magnitude, self.colourmap, min_temp, max_temp
            )

        image = np.hstack(
            (np.vstack((thermal, mask)), np.vstack((filtered, flow_magnitude)))
        )
        image = Image.fromarray(image)

        image = image.resize(
            (
                int(image.width * self.frame_scale),
                int(image.height * self.frame_scale),
            ),
            Image.BILINEAR,
        )
        return image

    @staticmethod
    def stats_footer(stats):
        return "max {}, min{}, mean{}, filtered deviation {}, avg delta{}, temp_thresh {}".format(
            none_or_round(stats.max_temp),
            none_or_round(stats.min_temp),
            none_or_round(stats.mean_temp),
            none_or_round(stats.filtered_deviation, 2),
            none_or_round(stats.average_delta, 1),
            none_or_round(stats.temp_thresh),
        )


def none_or_round(value, decimals=0):
    if value:
        return round(value, decimals)
    else:
        return value<|MERGE_RESOLUTION|>--- conflicted
+++ resolved
@@ -133,14 +133,7 @@
                 draw = ImageDraw.Draw(image)
             elif self.preview_type == self.PREVIEW_TRACKING:
                 image = self.create_four_tracking_image(
-<<<<<<< HEAD
                     frame,
-=======
-                    frame, clip.stats.min_temp, clip.stats.max_temp
-                )
-                image = self.convert_and_resize(
-                    image,
->>>>>>> 4b01c03d
                     clip.stats.min_temp,
                     clip.stats.max_temp,
                 )
@@ -438,7 +431,6 @@
                     draw, track, region, screen_bounds, text=text, v_offset=v_offset
                 )
 
-<<<<<<< HEAD
     def create_four_tracking_image(self, frame, min_temp, max_temp):
 
         thermal = frame.thermal
@@ -456,15 +448,6 @@
         mask = np.repeat(mask, 3, axis=2)
 
         mask = Image.fromarray(mask)
-=======
-    @staticmethod
-    def create_four_tracking_image(frame, min_temp, max_temp):
-
-        thermal = frame.thermal
-        filtered = frame.filtered + min_temp
-        mask = frame.mask.copy()
-        mask[mask > 0] = max_temp
->>>>>>> 4b01c03d
         flow_h, flow_v = frame.get_flow_split(clip_flow=True)
         if flow_h is None and flow_v is None:
             flow_magnitude = None

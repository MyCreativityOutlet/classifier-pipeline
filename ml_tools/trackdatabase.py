--- conflicted
+++ resolved
@@ -93,21 +93,6 @@
 
             if clip is not None:
                 group_attrs = group.attrs
-
-<<<<<<< HEAD
-                stats.update(clip.background_stats)
-                stats["filename"] = clip.source_file
-                stats["start_time"] = clip.video_start_time.isoformat()
-                stats["threshold"] = clip.threshold
-                stats["frame_temp_min"] = clip.frame_stats_min
-                stats["frame_temp_max"] = clip.frame_stats_max
-                stats["frame_temp_median"] = clip.frame_stats_median
-                stats["frame_temp_mean"] = clip.frame_stats_mean
-                stats["device"] = clip.device
-                stats["frames_per_second"] = clip.frames_per_second
-                if clip.location:
-                    stats["location"] = clip.location
-=======
                 group_attrs.update(clip.background_stats)
                 group_attrs["filename"] = clip.source_file
                 group_attrs["start_time"] = clip.video_start_time.isoformat()
@@ -116,8 +101,10 @@
                 group_attrs["frame_temp_max"] = clip.frame_stats_max
                 group_attrs["frame_temp_median"] = clip.frame_stats_median
                 group_attrs["frame_temp_mean"] = clip.frame_stats_mean
-
->>>>>>> 164b840a
+                group_attrs["device"] = clip.device
+                group_attrs["frames_per_second"] = clip.frames_per_second
+                if clip.location:
+                    group_attrs["location"] = clip.location
             f.flush()
             group.attrs["finished"] = True
 
@@ -245,23 +232,13 @@
             # write out attributes
             if track:
                 track_stats = track.get_stats()
-<<<<<<< HEAD
-                stats = track_node.attrs
-                stats["id"] = track_id
-                stats["tag"] = track.tag
-                stats["frames"] = frames
-                stats["start_frame"] = track.start_frame
-                stats["end_frame"] = track.end_frame
-                stats["confidence"] = track.confidence
-=======
                 node_attrs = track_node.attrs
                 node_attrs["id"] = track_id
                 node_attrs["tag"] = track.tag
                 node_attrs["frames"] = frames
                 node_attrs["start_frame"] = track.start_frame
                 node_attrs["end_frame"] = track.end_frame
-
->>>>>>> 164b840a
+                node_attrs["confidence"] = track.confidence
                 if start_time:
                     node_attrs["start_time"] = start_time.isoformat()
                 if end_time:

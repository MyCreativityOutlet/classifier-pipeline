"""
Author: Matthew Aitchison
Date: December 2017

Dataset used for training a tensorflow model from track data.

Tracks are broken into segments.  Filtered, and then passed to the trainer using a weighted random sample.

"""

import logging
import math
import multiprocessing
import os
import queue
import random
import threading
import time
from bisect import bisect

import cv2
import dateutil
import numpy as np
import scipy.ndimage

# from load.clip import Clip
from ml_tools import tools
from ml_tools.trackdatabase import TrackDatabase

CPTV_FILE_WIDTH = 160
CPTV_FILE_HEIGHT = 120
FRAMES_PER_SECOND = 9


class TrackChannels:
    """ Indexes to channels in track. """

    thermal = 0
    filtered = 1
    flow_h = 2
    flow_v = 3
    mask = 4


class TrackHeader:
    """ Header for track. """

    def __init__(
        self,
        clip_id,
        track_number,
        label,
        start_time,
        frames,
        duration,
        camera,
        location,
        score,
        track_bounds,
        frame_temp_median,
        frames_per_second,
    ):

        self.filtered_stats = {"segment_mass": 0}
        # reference to clip this segment came from
        self.clip_id = clip_id
        # reference to track this segment came from
        self.track_number = track_number
        # list of segments that belong to this track
        self.segments = []
        # label for this track
        self.label = label
        # date and time of the start of the track
        self.start_time = start_time
        # duration in seconds
        self.duration = duration
        # camera this track came from
        self.camera = camera

        self.location = location
        # score of track
        self.score = score
        # thermal reference point for each frame.
        self.frame_temp_median = frame_temp_median
        # tracking frame movements for each frame, array of tuples (x-vel, y-vel)
        self.frame_velocity = None
        # original tracking bounds
        self.track_bounds = track_bounds
        # what fraction of pixels are from out of bounds
        self.frame_crop = []
        self.frames = frames
        self.frames_per_second = frames_per_second
        self.calculate_velocity()
        self.calculate_frame_crop()

    def calculate_frame_crop(self):
        # frames are always square, but bounding rect may not be, so to see how much we clipped I need to create a square
        # bounded rect and check it against frame size.
        self.frame_crop = []
        for rect in self.track_bounds:
            rect = tools.Rectangle.from_ltrb(*rect)
            rx, ry = rect.mid_x, rect.mid_y
            size = max(rect.width, rect.height)
            adjusted_rect = tools.Rectangle(rx - size / 2, ry - size / 2, size, size)
            self.frame_crop.append(
                get_cropped_fraction(adjusted_rect, CPTV_FILE_WIDTH, CPTV_FILE_HEIGHT)
            )

    def calculate_velocity(self):
        frame_center = [
            ((left + right) / 2, (top + bottom) / 2)
            for left, top, right, bottom in self.track_bounds
        ]
        self.frame_velocity = []
        prev = None
        for x, y in frame_center:
            if prev is None:
                self.frame_velocity.append((0.0, 0.0))
            else:
                self.frame_velocity.append((x - prev[0], y - prev[1]))
            prev = (x, y)

    def calculate_segments(
        self, mass_history, segment_frame_spacing, segment_width, segment_min_mass=None
    ):
        self.segments = []
        if len(mass_history) < segment_width:
            return
        segment_count = (len(mass_history) - segment_width) // segment_frame_spacing
        segment_count += 1
        # scan through track looking for good segments to add to our datset
        for i in range(segment_count):
            segment_start = i * segment_frame_spacing

            mass_slice = mass_history[segment_start : segment_start + segment_width]
            segment_avg_mass = np.mean(mass_slice)
            segment_frames = len(mass_slice)

            if segment_frames != segment_width:
                continue

            if segment_min_mass and segment_avg_mass < segment_min_mass:
                self.filtered_stats["segment_mass"] += 1
                continue
            # try to sample the better segments more often
            if segment_avg_mass < 50:
                segment_weight_factor = 0.75
            elif segment_avg_mass < 100:
                segment_weight_factor = 1
            else:
                segment_weight_factor = 1.2

            segment = SegmentHeader(
                track=self,
                start_frame=segment_start,
                frames=segment_width,
                weight=segment_weight_factor,
                avg_mass=segment_avg_mass,
            )

            self.segments.append(segment)

    @property
    def track_id(self):
        """ Unique name of this track. """
        return TrackHeader.get_name(self.clip_id, self.track_number)

    @property
    def bin_id(self):
        # name of the bin to assign this track to.
        # .dat file has no location attribute
        if self.__dict__.get("location"):
            return (
                self.location
                + "-"
                + str(self.start_time.date())
                + "-"
                + self.camera
                + "-"
                + self.label
            )
        else:
            return str(self.start_time.date()) + "-" + self.camera + "-" + self.label

    @property
    def weight(self):
        """ Returns total weight for all segments in this track"""
        return sum(segment.weight for segment in self.segments)

    @staticmethod
    def get_name(clip_id, track_number):
        return str(clip_id) + "-" + str(track_number)

    @staticmethod
    def from_meta(clip_id, clip_meta, track_meta):
        """ Creates a track header from given metadata. """

        start_time = dateutil.parser.parse(track_meta["start_time"])
        end_time = dateutil.parser.parse(track_meta["end_time"])
        duration = (end_time - start_time).total_seconds()
        location = clip_meta.get("location")
        frames = track_meta["frames"]
        camera = clip_meta["device"]
        frames_per_second = clip_meta.get("frames_per_second", FRAMES_PER_SECOND)
        # get the reference levels from clip_meta and load them into the track.
        track_start_frame = track_meta["start_frame"]
        track_end_frame = track_meta["end_frame"]
        frame_temp_median = np.float32(
            clip_meta["frame_temp_median"][track_start_frame:track_end_frame]
        )

        bounds_history = track_meta["bounds_history"]

        header = TrackHeader(
            clip_id=clip_id,
            track_number=track_meta["id"],
            label=track_meta["tag"],
            start_time=start_time,
            frames=frames,
            duration=duration,
            camera=camera,
            location=location,
            score=float(track_meta["score"]),
            track_bounds=np.asarray(bounds_history),
            frame_temp_median=frame_temp_median,
            frames_per_second=frames_per_second,
        )
        return header

    def __repr__(self):
        return self.track_id


class SegmentHeader:
    """ Header for segment. """

    def __init__(self, track: TrackHeader, start_frame, frames, weight, avg_mass):
        # reference to track this segment came from
        self.track = track
        # first frame of this segment referenced by start of track
        self.start_frame = start_frame
        # length of segment in frames
        self.frames = frames
        # relative weight of the segment (higher is sampled more often)
        self.weight = weight
        # average mass of the segment
        self.avg_mass = avg_mass

    @property
    def clip_id(self):
        # reference to clip this segment came from
        return self.track.clip_id

    @property
    def track_number(self):
        # reference to track this segment came from
        return self.track.track_number

    @property
    def label(self):
        # label for this segment
        return self.track.label

    @property
    def name(self):
        """ Unique name of this segment. """
        return self.clip_id + "-" + str(self.track_number) + "-" + str(self.start_frame)

    @property
    def frame_velocity(self):
        # tracking frame velocity for each frame.
        return self.track.frame_velocity[
            self.start_frame : self.start_frame + self.frames
        ]

    @property
    def track_bounds(self):
        # original location of this tracks bounds.
        return self.track.track_bounds[
            self.start_frame : self.start_frame + self.frames
        ]

    @property
    def frame_crop(self):
        # how much each frame has been cropped.
        return self.track.frame_crop[self.start_frame : self.start_frame + self.frames]

    @property
    def frame_temp_median(self):
        # thermal reference temperature for each frame (i.e. which temp is 0)
        return self.track.frame_temp_median[
            self.start_frame : self.start_frame + self.frames
        ]

    @property
    def end_frame(self):
        """ end frame of segment"""
        return self.start_frame + self.frames

    @property
    def track_id(self):
        """ Unique name of this segments track. """
        return TrackHeader.get_name(self.clip_id, self.track_number)

    def __str__(self):
        return "offset:{0} weight:{1:.1f}".format(self.start_frame, self.weight)


class Preprocessor:
    """ Handles preprocessing of track data. """

    # size to scale each frame to when loaded.
    FRAME_SIZE = 48

    MIN_SIZE = 4

    @staticmethod
    def apply(
        frames,
        reference_level,
        frame_velocity=None,
        augment=False,
        encode_frame_offsets_in_flow=False,
        default_inset=2,
    ):
        """
        Preprocesses the raw track data, scaling it to correct size, and adjusting to standard levels
        :param frames: a list of np array of shape [C, H, W]
        :param reference_level: thermal reference level for each frame in data
        :param frame_velocity: velocity (x,y) for each frame.
        :param augment: if true applies a slightly random crop / scale
        :param default_inset: the default number of pixels to inset when no augmentation is applied.
        """

        # -------------------------------------------
        # first we scale to the standard size

        # adjusting the corners makes the algorithm robust to tracking differences.
        top_offset = random.randint(0, 5) if augment else default_inset
        bottom_offset = random.randint(0, 5) if augment else default_inset
        left_offset = random.randint(0, 5) if augment else default_inset
        right_offset = random.randint(0, 5) if augment else default_inset

        scaled_frames = []

        for frame in frames:

            channels, frame_height, frame_width = frame.shape

            if (
                frame_height < Preprocessor.MIN_SIZE
                or frame_width < Preprocessor.MIN_SIZE
            ):
                return

            frame_bounds = tools.Rectangle(0, 0, frame_width, frame_height)

            # set up a cropping frame
            crop_region = tools.Rectangle.from_ltrb(
                left_offset,
                top_offset,
                frame_width - right_offset,
                frame_height - bottom_offset,
            )

            # if the frame is too small we make it a little larger
            while crop_region.width < Preprocessor.MIN_SIZE:
                crop_region.left -= 1
                crop_region.right += 1
                crop_region.crop(frame_bounds)
            while crop_region.height < Preprocessor.MIN_SIZE:
                crop_region.top -= 1
                crop_region.bottom += 1
                crop_region.crop(frame_bounds)

            cropped_frame = frame[
                :,
                crop_region.top : crop_region.bottom,
                crop_region.left : crop_region.right,
            ]

            scaled_frame = [
                cv2.resize(
                    cropped_frame[channel],
                    dsize=(Preprocessor.FRAME_SIZE, Preprocessor.FRAME_SIZE),
                    interpolation=cv2.INTER_LINEAR
                    if channel != TrackChannels.mask
                    else cv2.INTER_NEAREST,
                )
                for channel in range(channels)
            ]
            scaled_frame = np.float32(scaled_frame)

            scaled_frames.append(scaled_frame)

        # convert back into [F,C,H,W] array.
        data = np.float32(scaled_frames)
<<<<<<< HEAD
=======
        # the segment will be processed in float32 so we may as well convert it here.
        # also optical flow is stored as a scaled integer, but we want it in float32 format.
        data = np.asarray(data, dtype=np.float32)

>>>>>>> 28a361a1
        # -------------------------------------------
        # next adjust temperature and flow levels

        # get reference level for thermal channel
        assert len(data) == len(
            reference_level
        ), "Reference level shape and data shape not match."

        # reference thermal levels to the reference level
        data[:, 0, :, :] -= np.float32(reference_level)[:, np.newaxis, np.newaxis]

        # map optical flow down to right level,
        # we pre-multiplied by 256 to fit into a 16bit int
        data[:, 2 : 3 + 1, :, :] *= 1.0 / 256.0

        # write frame motion into center of frame
        if encode_frame_offsets_in_flow:
            F, C, H, W = data.shape
            for x in range(-2, 2 + 1):
                for y in range(-2, 2 + 1):
                    data[:, 2 : 3 + 1, H // 2 + y, W // 2 + x] = frame_velocity[:, :]

        # set filtered track to delta frames
        reference = np.clip(data[:, 0], 20, 999)
        data[0, 1] = 0
        data[1:, 1] = reference[1:] - reference[:-1]

        # -------------------------------------------
        # finally apply and additional augmentation

        if augment:
            if random.random() <= 0.75:
                # we will adjust contrast and levels, but only within these bounds.
                # that is a bright input may have brightness reduced, but not increased.
                LEVEL_OFFSET = 4

                # apply level and contrast shift
                level_adjust = random.normalvariate(0, LEVEL_OFFSET)
                contrast_adjust = tools.random_log(0.9, (1 / 0.9))

                data[:, 0] *= contrast_adjust
                data[:, 0] += level_adjust

            if random.random() <= 0.50:
                # when we flip the frame remember to flip the horizontal velocity as well
                data = np.flip(data, axis=3)
                data[:, 2] = -data[:, 2]
        return data


class Dataset:
    """
    Stores visit, clip, track, and segment information headers in memory, and allows track / segment streaming from
    disk.
    """

    # Number of threads to use for async loading
    WORKER_THREADS = 2

    # If true uses processes instead of threads.  Threads do not scale as well due to the GIL, however there is no
    # transfer time required per segment.  Processes scale much better but require ~1ms to pickling the segments
    # across processes.
    # In general if worker threads is one set this to False, if it is two or more set it to True.
    PROCESS_BASED = True

    # number of pixels to inset from frame edges by default
    DEFAULT_INSET = 2

    def __init__(self, track_db: TrackDatabase, name="Dataset", config=None):

        # database holding track data
        self.db = track_db

        # name of this dataset
        self.name = name

        # list of our tracks
        self.tracks = []
        self.track_by_id = {}
        self.tracks_by_label = {}
        self.tracks_by_bin = {}

        # writes the frame motion into the center of the optical flow channels
        self.encode_frame_offsets_in_flow = False

        # cumulative distribution function for segments.  Allows for super fast weighted random sampling.
        self.segment_cdf = []

        # segments list
        self.segments = []

        # list of label names
        self.labels = []

        # minimum mass of a segment frame for it to be included

        # dictionary used to apply label remapping during track load
        self.label_mapping = None

        # this allows manipulation of data (such as scaling) during the sampling stage.
        self.enable_augmentation = False
        # how often to scale during augmentation
        self.scale_frequency = 0.50

        self.preloader_queue = None
        self.preloader_threads = None
        self.preloader_stop_flag = False

        # a copy of our entire dataset, if loaded.
        self.X = None
        self.y = None

        if config:
            # number of seconds each segment should be
            self.segment_length = config.build.segment_length
            # number of seconds segments are spaced apart
            self.segment_spacing = config.build.segment_spacing
            self.banned_clips = config.build.banned_clips
            self.included_labels = config.labels
            self.clip_before_date = config.build.clip_end_date
            self.segment_min_mass = config.build.test_min_mass
        else:
            # number of seconds each segment should be
            self.segment_length = 3
            # number of seconds segments are spaced apart
            self.segment_spacing = 1

        self.filtered_stats = {
            "confidence": 0,
            "trap": 0,
            "banned": 0,
            "date": 0,
            "tags": 0,
            "segment_mass": 0,
        }

    @property
    def rows(self):
        return len(self.segments)

    def get_counts(self, label):
        """
        Gets number of examples for given label
        :label: label to check
        :return: (segments, tracks, bins, weight)
        """
        label_tracks = self.tracks_by_label.get(label, [])
        segments = sum(len(track.segments) for track in label_tracks)
        weight = self.get_label_weight(label)
        tracks = len(label_tracks)
        bins = len(
            [
                tracks
                for bin_name, tracks in self.tracks_by_bin.items()
                if len(tracks) > 0 and tracks[0].label == label
            ]
        )
        return segments, tracks, bins, weight

    def next_batch(self, n, disable_async=False, force_no_augmentation=False):
        """
        Returns a batch of n segments (X, y) from dataset.
        Applies augmentation and preprocessing automatically.
        :param n: number of segments
        :param disable_async: forces fetching of segment in this thread / process rather than collecting from
            an aync reader queue (if one exists)
        :param force_no_augmentation: forces augmentation off, may disable asyc loading.
        :return: X of shape [n, channels, height, width], y (labels) of shape [n]
        """

        # if async is enabled use it.
        if (
            not disable_async
            and self.preloader_queue is not None
            and not force_no_augmentation
        ):
            # get samples from queue
            batch_X = []
            batch_y = []
            for _ in range(n):
                X, y = self.preloader_queue.get()
                batch_X.append(X[0])
                batch_y.append(y[0])

            return np.asarray(batch_X), np.asarray(batch_y)

        segments = [self.sample_segment() for _ in range(n)]

        batch_X = []
        batch_y = []

        for segment in segments:
            data = self.fetch_segment(
                segment, augment=self.enable_augmentation and not force_no_augmentation
            )
            batch_X.append(data)
            batch_y.append(self.labels.index(segment.label))

            if np.isnan(data).any():
                logging.warning("NaN found in data from source: %r", segment.clip_id)

        # Half float should be fine here.  When using process based async loading we have to pickle the batch between
        # processes, so having it half the size helps a lot.  Also it reduces the memory required for the read buffers
        batch_X = np.float16(batch_X)
        batch_y = np.int32(batch_y)

        return batch_X, batch_y

    def load_tracks(self):
        """
        Loads track headers from track database with optional filter
        :return: [number of tracks added, total tracks].
        """
        counter = 0
        track_ids = self.db.get_all_track_ids()
        for clip_id, track_number in track_ids:
            if self.add_track(clip_id, track_number):
                counter += 1
        return [counter, len(track_ids)]

    def add_tracks(self, tracks):
        """
        Adds list of tracks to dataset
        :param tracks: list of TrackHeader
        :param track_filter: optional filter
        """
        result = 0
        for track in tracks:
            if self.add_track_header(track):
                result += 1
        return result

    def add_track_header(self, track_header):
        if track_header.track_id in self.track_by_id:
            return False
        self.tracks.append(track_header)
        self.add_track_to_mappings(track_header)
        self.segments.extend(track_header.segments)
        return True

    def add_track(self, clip_id, track_number):
        """
        Creates segments for track and adds them to the dataset
        :param clip_id: id of tracks clip
        :param track_number: track number
        :param track_filter: if provided a function filter(clip_meta, track_meta) that returns true when a track should
                be ignored)
        :return: True if track was added, false if it was filtered out.
        :return:
        """

        # make sure we don't already have this track
        if TrackHeader.get_name(clip_id, track_number) in self.track_by_id:
            return False

        print("add_track clip {} track {}".format(clip_id, track_number))
        clip_meta = self.db.get_clip_meta(clip_id)
        track_meta = self.db.get_track_meta(clip_id, track_number)

        if self.filter_track(clip_meta, track_meta):
            return False

        track_header = TrackHeader.from_meta(clip_id, clip_meta, track_meta)
        self.tracks.append(track_header)
        self.add_track_to_mappings(track_header)

        segment_frame_spacing = self.segment_spacing * track_header.frames_per_second
        segment_width = self.segment_length * track_header.frames_per_second

        track_header.calculate_segments(
            track_meta["mass_history"],
            segment_frame_spacing,
            segment_width,
            self.segment_min_mass,
        )

        self.filtered_stats["segment_mass"] += track_header.filtered_stats[
            "segment_mass"
        ]
        self.segments.extend(track_header.segments)
        return True

    def filter_track(self, clip_meta, track_meta):
        # some clips are banned for various reasons
        source = os.path.basename(clip_meta["filename"])
        if self.banned_clips and source in self.banned_clips:
            self.filtered_stats["banned"] += 1
            return True

        if track_meta["tag"] not in self.included_labels:
            self.filtered_stats["tags"] += 1
            return True

        # filter by date
        if (
            self.clip_before_date
            and dateutil.parser.parse(clip_meta["start_time"]).date()
            > self.clip_before_date.date()
        ):
            self.filtered_stats["date"] += 1
            return True

        # always let the false-positives through as we need them even though they would normally
        # be filtered out.
        if track_meta["tag"] == "false-positive":
            return False

        # for some reason we get some records with a None confidence?
        if track_meta.get("confidence", 0.0) <= 0.6:
            self.filtered_stats["confidence"] += 1
            return True

        # remove tracks of trapped animals
        if (
            "trap" in clip_meta.get("event", "").lower()
            or "trap" in clip_meta.get("trap", "").lower()
        ):
            self.filtered_stats["trap"] += 1
            return True

        return False

    def add_track_to_mappings(self, track_header):
        if self.label_mapping and track_header.label in self.label_mapping:
            track_header.label = self.label_mapping[track_header.label]

        self.track_by_id[track_header.track_id] = track_header

        if track_header.label not in self.tracks_by_label:
            self.labels.append(track_header.label)
            self.tracks_by_label[track_header.label] = []
        self.tracks_by_label[track_header.label].append(track_header)

        if track_header.bin_id not in self.tracks_by_bin:
            self.tracks_by_bin[track_header.bin_id] = []

        self.tracks_by_bin[track_header.bin_id].append(track_header)

    def filter_segments(self, avg_mass, ignore_labels=None):
        """
        Removes any segments with an average mass less than the given avg_mass
        :param avg_mass: segments with less avarage mass per frame than this will be removed from the dataset.
        :param ignore_labels: these labels will not be filtered
        :return: number of segments removed
        """

        num_filtered = 0
        new_segments = []

        for segment in self.segments:

            pass_mass = segment.avg_mass >= avg_mass

            if (not ignore_labels and segment.label in ignore_labels) or (pass_mass):
                new_segments.append(segment)
            else:
                num_filtered += 1

        self.segments = new_segments

        self._purge_track_segments()

        self.rebuild_cdf()

        return num_filtered

    def fetch_all(self):
        """
        Fetches all segments
        :return: X of shape [n,f,channels,height,width], y of shape [n]
        """
        X = np.float32([self.fetch_segment(segment) for segment in self.segments])
        y = np.int32([self.labels.index(segment.label) for segment in self.segments])
        return X, y

    def fetch_track(self, track: TrackHeader):
        """
        Fetches data for an entire track
        :param track: the track to fetch
        :return: segment data of shape [frames, channels, height, width]
        """
        data = self.db.get_track(track.clip_id, track.track_number, 0, track.frames)
        data = Preprocessor.apply(
            data,
            reference_level=track.frame_temp_median,
            frame_velocity=track.frame_velocity,
            encode_frame_offsets_in_flow=self.encode_frame_offsets_in_flow,
            default_inset=self.DEFAULT_INSET,
        )
        return data

    def fetch_segment(self, segment: SegmentHeader, augment=False):
        """
        Fetches data for segment.
        :param segment: The segment header to fetch
        :param augment: if true applies data augmentation
        :return: segment data of shape [frames, channels, height, width]
        """
        segment_width = self.segment_length * segment.track.frames_per_second
        # if we are requesting a segment smaller than the default segment size take it from the middle.
        unused_frames = segment.frames - segment_width
        if unused_frames < 0:
            raise Exception(
                "Maximum segment size for the dataset is {} frames, but requested {}".format(
                    segment.frames, segment_width
                )
            )
        first_frame = segment.start_frame + (unused_frames // 2)
        last_frame = segment.start_frame + (unused_frames // 2) + segment_width

        if augment:
            # jitter first frame
            prev_frames = first_frame
            post_frames = segment.track.frames - 1 - last_frame
            max_jitter = max(5, unused_frames)
            jitter = np.clip(
                np.random.randint(-max_jitter, max_jitter), -prev_frames, post_frames
            )
        else:
            jitter = 0
        first_frame += jitter
        last_frame += jitter

        data = self.db.get_track(
            segment.clip_id, segment.track_number, first_frame, last_frame
        )

        if len(data) != segment_width:
            logging.error(
                "invalid segment length %d, expected %d", len(data), len(segment_width)
            )

        data = Preprocessor.apply(
            data,
            segment.track.frame_temp_median[first_frame:last_frame],
            segment.track.frame_velocity[first_frame:last_frame],
            augment=augment,
            default_inset=self.DEFAULT_INSET,
        )

        return data

    def sample_segment(self):
        """ Returns a random segment from weighted list. """
        if not self.segments:
            return None
        roll = random.random()
        index = bisect(self.segment_cdf, roll)
        return self.segments[index]

    def load_all(self, force=False):
        """ Loads all X and y into dataset if required. """
        if self.X is None or force:
            self.X, self.y = self.fetch_all()

    def balance_weights(self, weight_modifiers=None):
        """
        Adjusts weights so that every class is evenly represented.
        :param weight_modifiers: if specified is a dictionary mapping from label to weight modifier,
            where < 1 sampled less frequently, and > 1 is sampled more frequently.
        :return:
        """

        label_weight = {}
        mean_label_weight = 0

        for label in self.labels:
            label_weight[label] = self.get_label_weight(label)
            mean_label_weight += label_weight[label] / len(self.labels)

        scale_factor = {}
        for label in self.labels:
            modifier = (
                1.0 if weight_modifiers is None else weight_modifiers.get(label, 1.0)
            )
            if label_weight[label] == 0:
                scale_factor[label] = 1.0
            else:
                scale_factor[label] = mean_label_weight / label_weight[label] * modifier

        for segment in self.segments:
            segment.weight *= scale_factor.get(segment.label, 1.0)

        self.rebuild_cdf()

    def balance_bins(self, max_bin_weight):
        """
        Adjusts weights so that bins with a number number of segments aren't sampled so frequently.
        :param max_bin_weight: bins with more weight than this number will be scaled back to this weight.
        """

        for bin_name, tracks in self.tracks_by_bin.items():
            bin_weight = sum(track.weight for track in tracks)
            if bin_weight > max_bin_weight:
                scale_factor = max_bin_weight / bin_weight
                for track in tracks:
                    for segment in track.segments:
                        segment.weight *= scale_factor

        self.rebuild_cdf()

    def get_bin_segments_count(self, bin_id):
        return sum(len(track.segments) for track in self.tracks_by_bin[bin_id])

    def get_bin_max_track_duration(self, bin_id):
        return max(track.duration for track in self.tracks_by_bin[bin_id])

    def is_heavy_bin(self, bin_id, max_bin_segments, max_validation_set_track_duration):
        """
            heavy bins are bins with more tracks whiche xceed track duration or max bin_segments
            """
        bin_segments = self.get_bin_segments_count(bin_id)
        max_track_duration = self.get_bin_max_track_duration(bin_id)
        return (
            bin_segments > max_bin_segments
            or max_track_duration > max_validation_set_track_duration
        )

    def split_heavy_bins(
        self, bins, max_bin_segments, max_validation_set_track_duration
    ):
        """
            heavy bins are bins with more tracks whiche xceed track duration or max bin_segments
            """
        heavy_bins, normal_bins = [], []
        for bin_id in bins:
            if bin_id in self.tracks_by_bin:
                if self.is_heavy_bin(
                    bin_id, max_bin_segments, max_validation_set_track_duration
                ):
                    heavy_bins.append(bin_id)
                else:
                    normal_bins.append(bin_id)
        return normal_bins, heavy_bins

    def balance_resample(self, required_samples, weight_modifiers=None):
        """ Removes segments until all classes have given number of samples (or less)"""

        new_segments = []

        for label in self.labels:
            segments = self.get_label_segments(label)
            required_label_samples = required_samples
            if weight_modifiers:
                required_label_samples = int(
                    math.ceil(required_label_samples * weight_modifiers.get(label, 1.0))
                )
            if len(segments) > required_label_samples:
                # resample down
                segments = np.random.choice(
                    segments, required_label_samples, replace=False
                ).tolist()
            new_segments += segments

        self.segments = new_segments

        self._purge_track_segments()

        self.rebuild_cdf()

    def remove_label(self, label_to_remove):
        """
        Removes all segments of given label from dataset. Label remains in dataset.labels however, so as to not
        change the ordinal value of the labels.
        """
        if label_to_remove not in self.labels:
            return
        self.segments = [
            segment for segment in self.segments if segment.label != label_to_remove
        ]
        self._purge_track_segments()
        self.rebuild_cdf()

    def _purge_track_segments(self):
        """ Removes any segments from track_headers where the segment has been deleted """
        segment_set = set(self.segments)

        # remove segments from tracks
        for track in self.tracks:
            segments = track.segments
            segments = [segment for segment in segments if (segment in segment_set)]
            track.segments = segments

    def get_normalisation_constants(self, n=None):
        """
        Gets constants required for normalisation from dataset.  If n is specified uses a random sample of n segments.
        Segment weight is not taken into account during this sampling.  Otherrwise the entire dataset is used.
        :param n: If specified calculates constants from n samples
        :return: normalisation constants
        """

        # note:
        # we calculate the standard deviation and mean using the moments as this allows the calculation to be
        # done piece at a time.  Otherwise we'd need to load the entire dataset into memory, which might not be
        # possiable.

        if len(self.segments) == 0:
            raise Exception("No segments in dataset.")

        sample = (
            self.segments
            if n is None or n >= len(self.segments)
            else random.sample(self.segments, n)
        )

        # fetch a sample to see what the dims are
        example = self.fetch_segment(self.segments[0])
        _, channels, height, width = example.shape

        # we use float64 as this accumulator will get very large!
        first_moment = np.zeros((channels, height, width), dtype=np.float64)
        second_moment = np.zeros((channels, height, width), dtype=np.float64)

        for segment in sample:
            data = np.float64(self.fetch_segment(segment))
            first_moment += np.mean(data, axis=0)
            second_moment += np.mean(np.square(data), axis=0)

        # reduce down to channel only moments, in the future per pixel normalisation would be a good idea.
        first_moment = np.sum(first_moment, axis=(1, 2)) / (
            len(sample) * width * height
        )
        second_moment = np.sum(second_moment, axis=(1, 2)) / (
            len(sample) * width * height
        )

        mu = first_moment
        var = second_moment + (mu ** 2) - (2 * mu * first_moment)

        normalisation_constants = [(mu[i], math.sqrt(var[i])) for i in range(channels)]

        return normalisation_constants

    def rebuild_cdf(self):
        """ Calculates the CDF used for fast random sampling """
        self.segment_cdf = []
        prob = 0
        for segment in self.segments:
            prob += segment.weight
            self.segment_cdf.append(prob)
        if len(self.segment_cdf) > 0:
            normalizer = self.segment_cdf[-1]
            self.segment_cdf = [x / normalizer for x in self.segment_cdf]

    def get_label_weight(self, label):
        """ Returns the total weight for all segments of given label. """
        tracks = self.tracks_by_label.get(label)
        return sum(track.weight for track in tracks) if tracks else 0

    def get_label_segments_count(self, label):
        """ Returns the total weight for all segments of given class. """
        tracks = self.tracks_by_label.get(label, [])
        result = sum([track.segments for track in tracks])
        return result

    def get_label_segments(self, label):
        """ Returns the total weight for all segments of given class. """
        result = []
        for track in self.tracks_by_label.get(label, []):
            result.extend(track.segments)
        return result

    def start_async_load(self, buffer_size=64):
        """
        Starts async load process.
        """

        # threading has limitations due to global lock
        # but processor ends up slow on windows as the numpy array needs to be pickled across processes which is
        # 2ms per process..
        # this could be solved either by using linux (with forking, which is copy on write) or with a shared ctype
        # array.

        if self.PROCESS_BASED:
            self.preloader_queue = multiprocessing.Queue(buffer_size)
            self.preloader_threads = [
                multiprocessing.Process(
                    target=preloader, args=(self.preloader_queue, self)
                )
                for _ in range(self.WORKER_THREADS)
            ]
        else:
            self.preloader_queue = queue.Queue(buffer_size)
            self.preloader_threads = [
                threading.Thread(target=preloader, args=(self.preloader_queue, self))
                for _ in range(self.WORKER_THREADS)
            ]

        self.preloader_stop_flag = False
        for thread in self.preloader_threads:
            thread.start()

    def stop_async_load(self):
        """
        Stops async worker thread.
        """
        if self.preloader_threads is not None:
            for thread in self.preloader_threads:
                if hasattr(thread, "terminate"):
                    # note this will corrupt the queue, so reset it
                    thread.terminate()
                    self.preloader_queue = None
                else:
                    thread.exit()


# continue to read examples until queue is full
def preloader(q, dataset):
    """ add a segment into buffer """
    logging.info(
        " -started async fetcher for %s with augment=%s segment_width=%s",
        dataset.name,
        dataset.enable_augmentation,
        dataset.segment_width,
    )
    loads = 0
    timer = time.time()
    while not dataset.preloader_stop_flag:
        if not q.full():
            q.put(dataset.next_batch(1, disable_async=True))
            loads += 1
            if (time.time() - timer) > 1.0:
                # logging.debug("{} segments per seconds {:.1f}".format(dataset.name, loads / (time.time() - timer)))
                timer = time.time()
                loads = 0
        else:
            time.sleep(0.01)


def get_cropped_fraction(region: tools.Rectangle, width, height):
    """ Returns the fraction regions mass outside the rect ((0,0), (width, height)"""
    bounds = tools.Rectangle(0, 0, width - 1, height - 1)
    return 1 - (bounds.overlap_area(region) / region.area)


def dataset_db_path(config):
    return os.path.join(config.tracks_folder, "datasets.dat")<|MERGE_RESOLUTION|>--- conflicted
+++ resolved
@@ -395,13 +395,11 @@
 
         # convert back into [F,C,H,W] array.
         data = np.float32(scaled_frames)
-<<<<<<< HEAD
-=======
+
         # the segment will be processed in float32 so we may as well convert it here.
         # also optical flow is stored as a scaled integer, but we want it in float32 format.
         data = np.asarray(data, dtype=np.float32)
 
->>>>>>> 28a361a1
         # -------------------------------------------
         # next adjust temperature and flow levels
 

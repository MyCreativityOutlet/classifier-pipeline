--- conflicted
+++ resolved
@@ -341,13 +341,8 @@
             load_threads=self.params.train_load_threads,
             use_movement=self.params.use_movement,
             type=self.type,
-<<<<<<< HEAD
             # cap_at="wallaby",
             label_cap=1000,
-=======
-            cap_at="bird",
-            # label_cap=1000,
->>>>>>> 753e4deb
             square_width=self.params.square_width,
         )
         self.validate = DataGenerator(
@@ -365,13 +360,8 @@
             load_threads=1,
             use_movement=self.params.use_movement,
             type=self.type,
-<<<<<<< HEAD
             label_cap=200,
             # cap_at="wallaby",
-=======
-            # label_cap=200,
-            cap_at="bird",
->>>>>>> 753e4deb
             square_width=self.params.square_width,
         )
         if not self.model:
@@ -421,12 +411,8 @@
                 epochs=1,
                 load_threads=4,
                 cap_samples=True,
-<<<<<<< HEAD
                 # cap_at="wallaby",
                 label_cap=10,
-=======
-                cap_at="bird",
->>>>>>> 753e4deb
                 type=self.type,
                 square_width=self.params.square_width,
             )

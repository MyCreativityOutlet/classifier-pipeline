import math
import os
import json
import logging
import tensorflow as tf
import numpy as np
from track.track import TrackChannels
from classify.trackprediction import TrackPrediction
from ml_tools.preprocess import (
    preprocess_movement,
    preprocess_frame,
)


class KerasModel:
    """ Defines a deep learning model using the tensorflow v2 keras framework """

    def __init__(self, train_config=None):
        self.params = {
            # augmentation
            "augmentation": True,
            "thermal_threshold": 10,
            "scale_frequency": 0.5,
            # dropout
            "keep_prob": 0.5,
            # training
            "batch_size": 16,
        }
        self.params.update(train_config.hyper_params)
        self.preprocess_fn = None
        self.labels = None
        self.frame_size = None
        self.pretrained_model = None
        self.model = None
        self.use_movement = False
        self.square_width = 1

    def get_base_model(self, input_shape):
        if self.pretrained_model == "resnet":
            return (
                tf.keras.applications.ResNet50(
                    weights="imagenet",
                    include_top=False,
                    input_shape=input_shape,
                ),
                tf.keras.applications.resnet.preprocess_input,
            )
        elif self.pretrained_model == "resnetv2":
            return (
                tf.keras.applications.ResNet50V2(
                    weights="imagenet", include_top=False, input_shape=input_shape
                ),
                tf.keras.applications.resnet_v2.preprocess_input,
            )
        elif self.pretrained_model == "resnet152":
            return (
                tf.keras.applications.ResNet152(
                    weights="imagenet", include_top=False, input_shape=input_shape
                ),
                tf.keras.applications.resnet.preprocess_input,
            )
        elif self.pretrained_model == "vgg16":
            return (
                tf.keras.applications.VGG16(
                    weights="imagenet",
                    include_top=False,
                    input_shape=input_shape,
                ),
                tf.keras.applications.vgg16.preprocess_input,
            )
        elif self.pretrained_model == "vgg19":
            return (
                tf.keras.applications.VGG19(
                    weights="imagenet",
                    include_top=False,
                    input_shape=input_shape,
                ),
                tf.keras.applications.vgg19.preprocess_input,
            )
        elif self.pretrained_model == "mobilenet":
            return (
                tf.keras.applications.MobileNetV2(
                    weights="imagenet",
                    include_top=False,
                    input_shape=input_shape,
                ),
                tf.keras.applications.mobilenet_v2.preprocess_input,
            )
        elif self.pretrained_model == "densenet121":
            return (
                tf.keras.applications.DenseNet121(
                    weights="imagenet",
                    include_top=False,
                    input_shape=input_shape,
                ),
                tf.keras.applications.densenet.preprocess_input,
            )
        elif self.pretrained_model == "inceptionresnetv2":
            return (
                tf.keras.applications.InceptionResNetV2(
                    weights="imagenet",
                    include_top=False,
                    input_shape=input_shape,
                ),
                tf.keras.applications.inception_resnet_v2.preprocess_input,
            )

        raise "Could not find model" + self.pretrained_model

    def build_model(self, dense_sizes=[1024, 512]):
        input_shape = (
            self.frame_size * self.square_width,
            self.frame_size * self.square_width,
            3,
        )
        inputs = tf.keras.Input(shape=input_shape)
        base_model, preprocess = self.get_base_model(input_shape)
        self.preprocess_fn = preprocess

        base_model.trainable = False
        x = base_model(inputs, training=False)
        x = tf.keras.layers.GlobalAveragePooling2D()(x)
        for i in dense_sizes:
            x = tf.keras.layers.Dense(i, activation="relu")(x)
        preds = tf.keras.layers.Dense(len(self.labels), activation="softmax")(x)
        self.model = tf.keras.models.Model(inputs, outputs=preds)
        self.model.compile(
            optimizer=self.optimizer(),
            loss=self.loss(),
            metrics=["accuracy"],
        )

    def loss(self):
        softmax = tf.keras.losses.CategoricalCrossentropy(
            label_smoothing=self.params["label_smoothing"],
        )
        return softmax

    def optimizer(self):
        if self.params["learning_rate_decay"] != 1.0:
            learning_rate = tf.compat.v1.train.exponential_decay(
                self.params["learning_rate"],
                self.global_step,
                1000,
                self.params["learning_rate_decay"],
                staircase=True,
            )
            tf.compat.v1.summary.scalar("params/learning_rate", learning_rate)
        else:
            learning_rate = self.params["learning_rate"]  # setup optimizer
        optimizer = tf.keras.optimizers.Adam(learning_rate=learning_rate)
        return optimizer

    def load_weights(self, file):
        dir = os.path.dirname(file)
        weights_path = dir + "/variables/variables"

        self.load_meta(dir)

        if not self.model:
            self.build_model()
        self.model.load_weights(weights_path)

    def load_model(self, dir):
        self.model = tf.keras.models.load_model(dir)
        self.load_meta(dir)

    def load_meta(self, dir):
        meta = json.load(open(os.path.join(dir, "metadata.txt"), "r"))
        self.params = meta["hyperparams"]
        self.labels = meta["labels"]
        self.pretrained_model = self.params.get("model", "resnetv2")
        self.preprocess_fn = self.get_preprocess_fn()
        self.frame_size = meta.get("frame_size", 48)
        self.square_width = meta.get("square_width", 1)
        self.use_movement = self.params.get("use_movement", False)
        self.use_dots = self.params.get("use_dots", False)

    def get_preprocess_fn(self):
        if self.pretrained_model == "resnet":
            return tf.keras.applications.resnet.preprocess_input

        elif self.pretrained_model == "resnetv2":
            return tf.keras.applications.resnet_v2.preprocess_input

        elif self.pretrained_model == "resnet152":
            return tf.keras.applications.resnet.preprocess_input

        elif self.pretrained_model == "vgg16":
            return tf.keras.applications.vgg16.preprocess_input

        elif self.pretrained_model == "vgg19":
            return tf.keras.applications.vgg19.preprocess_input

        elif self.pretrained_model == "mobilenet":
            return tf.keras.applications.mobilenet_v2.preprocess_input

        elif self.pretrained_model == "densenet121":
            return tf.keras.applications.densenet.preprocess_input

        elif self.pretrained_model == "inceptionresnetv2":
            return tf.keras.applications.inception_resnet_v2.preprocess_input

        logging.warn(
            "pretrained model %s has no preprocessing function", self.pretrained_model
        )
        return None

    def classify_frame(self, frame, preprocess=True):
        if preprocess:
            frame = preprocess_frame(
                frame,
                (self.frame_size, self.frame_size, 3),
                self.params.get("use_thermal", True),
                augment=False,
                preprocess_fn=self.preprocess_fn,
            )
        output = self.model.predict(frame[np.newaxis, :])
        return output[0]

    def classify_track(
        self,
        clip,
        track,
        keep_all=True,
    ):
        try:
            fp_index = self.labels.index("false-positive")
        except ValueError:
            fp_index = None
        track_prediction = TrackPrediction(
            track.get_id(), track.start_frame, fp_index, keep_all
        )

        if self.use_movement:
            data = []
            for region in track.bounds_history:
                frame = clip.frame_buffer.get_frame(region.frame_number)
                frame = frame.crop_by_region(region)
                data.append(frame.as_array())
            predictions = self.classify_using_movement(
                data, regions=track.bounds_history
            )
            for i, prediction in enumerate(predictions):
                track_prediction.classified_frame(i, prediction, None)
        else:
            for i, region in enumerate(track.bounds_history):

                frame = clip.frame_buffer.get_frame(region.frame_number)
                track_data = track.crop_by_region(frame, region)
                prediction = self.classify_frame(track_data)
                mass = region.mass
                # we use the square-root here as the mass is in units squared.
                # this effectively means we are giving weight based on the diameter
                # of the object rather than the mass.
                mass_weight = np.clip(mass / 20, 0.02, 1.0) ** 0.5

                # cropped frames don't do so well so restrict their score
                cropped_weight = 0.7 if region.was_cropped else 1.0
                track_prediction.classified_frame(
                    i, prediction, mass_weight * cropped_weight
                )

        return track_prediction

    def classify_using_movement(self, data, regions):
        """
        take any square_width, by square_width amount of frames and sort by
        time use as the r channel, g and b channel are the overall movment of
        the track
        """
        predictions = []
        if self.params.get("use_thermal", False):
            channel = TrackChannels.thermal
        else:
            channel = TrackChannels.filtered

        frames_per_classify = self.square_width ** 2
        num_frames = len(data)

        # note we can use more classifications but since we are using all track
        # bounding regions with each classify for the over all movement, it
        # doesn't change the result much
        # take frames_per_classify random frames, sort by time then use this to classify
        num_classifies = math.ceil(float(num_frames) / frames_per_classify)
        frame_sample = np.arange(num_frames)
        np.random.shuffle(frame_sample)
        for i in range(num_classifies):
            seg_frames = frame_sample[:frames_per_classify]
            segment = []
            medians = []
            # update remaining
            frame_sample = frame_sample[frames_per_classify:]
            seg_frames.sort()
            for frame_i in seg_frames:
                f = data[frame_i]
                segment.append(f)
<<<<<<< HEAD
            if segment is None:
                continue
=======
                medians.append(np.median(f[0]))
>>>>>>> a495be9e
            frames = preprocess_movement(
                data,
                segment,
                self.square_width,
                regions,
                channel,
                self.preprocess_fn,
                reference_level=medians,
                use_dots=self.params.get("use_dots", True),
            )
            if frames is None:
                continue
            output = self.model.predict(frames[np.newaxis, :])
            predictions.append(output[0])
        return predictions<|MERGE_RESOLUTION|>--- conflicted
+++ resolved
@@ -39,9 +39,7 @@
         if self.pretrained_model == "resnet":
             return (
                 tf.keras.applications.ResNet50(
-                    weights="imagenet",
-                    include_top=False,
-                    input_shape=input_shape,
+                    weights="imagenet", include_top=False, input_shape=input_shape,
                 ),
                 tf.keras.applications.resnet.preprocess_input,
             )
@@ -62,45 +60,35 @@
         elif self.pretrained_model == "vgg16":
             return (
                 tf.keras.applications.VGG16(
-                    weights="imagenet",
-                    include_top=False,
-                    input_shape=input_shape,
+                    weights="imagenet", include_top=False, input_shape=input_shape,
                 ),
                 tf.keras.applications.vgg16.preprocess_input,
             )
         elif self.pretrained_model == "vgg19":
             return (
                 tf.keras.applications.VGG19(
-                    weights="imagenet",
-                    include_top=False,
-                    input_shape=input_shape,
+                    weights="imagenet", include_top=False, input_shape=input_shape,
                 ),
                 tf.keras.applications.vgg19.preprocess_input,
             )
         elif self.pretrained_model == "mobilenet":
             return (
                 tf.keras.applications.MobileNetV2(
-                    weights="imagenet",
-                    include_top=False,
-                    input_shape=input_shape,
+                    weights="imagenet", include_top=False, input_shape=input_shape,
                 ),
                 tf.keras.applications.mobilenet_v2.preprocess_input,
             )
         elif self.pretrained_model == "densenet121":
             return (
                 tf.keras.applications.DenseNet121(
-                    weights="imagenet",
-                    include_top=False,
-                    input_shape=input_shape,
+                    weights="imagenet", include_top=False, input_shape=input_shape,
                 ),
                 tf.keras.applications.densenet.preprocess_input,
             )
         elif self.pretrained_model == "inceptionresnetv2":
             return (
                 tf.keras.applications.InceptionResNetV2(
-                    weights="imagenet",
-                    include_top=False,
-                    input_shape=input_shape,
+                    weights="imagenet", include_top=False, input_shape=input_shape,
                 ),
                 tf.keras.applications.inception_resnet_v2.preprocess_input,
             )
@@ -125,9 +113,7 @@
         preds = tf.keras.layers.Dense(len(self.labels), activation="softmax")(x)
         self.model = tf.keras.models.Model(inputs, outputs=preds)
         self.model.compile(
-            optimizer=self.optimizer(),
-            loss=self.loss(),
-            metrics=["accuracy"],
+            optimizer=self.optimizer(), loss=self.loss(), metrics=["accuracy"],
         )
 
     def loss(self):
@@ -219,10 +205,7 @@
         return output[0]
 
     def classify_track(
-        self,
-        clip,
-        track,
-        keep_all=True,
+        self, clip, track, keep_all=True,
     ):
         try:
             fp_index = self.labels.index("false-positive")
@@ -295,12 +278,7 @@
             for frame_i in seg_frames:
                 f = data[frame_i]
                 segment.append(f)
-<<<<<<< HEAD
-            if segment is None:
-                continue
-=======
                 medians.append(np.median(f[0]))
->>>>>>> a495be9e
             frames = preprocess_movement(
                 data,
                 segment,

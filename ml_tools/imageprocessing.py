import cv2
from pathlib import Path
import numpy as np
from PIL import Image, ImageDraw

from ml_tools.tools import eucl_distance
from track.track import TrackChannels


def movement_images(
<<<<<<< HEAD
    frames, regions, dim, channel=TrackChannels.filtered, require_movement=False,
=======
    frames,
    regions,
    dim,
    require_movement=False,
>>>>>>> a495be9e
):
    """Return 2 images describing the movement, one has dots representing
    the centre of mass, the other is a collage of all frames
    """
    channel = TrackChannels.filtered

    i = 0
    dots = np.zeros(dim)
    overlay = np.zeros(dim)

    prev = None
    prev_overlay = None
    line_colour = 60
    dot_colour = 120

    img = Image.fromarray(np.uint8(dots))

    d = ImageDraw.Draw(img)
    # draw movment lines and draw frame overlay
    center_distance = 0
    min_distance = 2
    for i, frame in enumerate(frames):
        region = regions[i]

        x = int(region.mid_x)
        y = int(region.mid_y)

        # writing dot image
        if prev is not None:
            d.line(prev + (x, y), fill=line_colour, width=1)
        prev = (x, y)

        # writing overlay image
        if require_movement and prev_overlay:
            center_distance = eucl_distance(prev_overlay, (x, y,),)

        if (
            prev_overlay is None or center_distance > min_distance
        ) or not require_movement:
            frame = frame[channel]
            subimage = region.subimage(overlay)
            subimage[:, :] += np.float32(frame)
            center_distance = 0
            min_distance = pow(region.width / 2.0, 2)
            prev_overlay = (x, y)

    # then draw dots to dot image so they go over the top
    for i, frame in enumerate(frames):
        region = regions[i]
        x = int(region.mid_x)
        y = int(region.mid_y)
        d.point([(x, y)], fill=dot_colour)

    return np.array(img), overlay


def square_clip(data, frames_per_row, tile_dim, type=None):
    # lay each frame out side by side in rows
    new_frame = np.zeros((frames_per_row * tile_dim[0], frames_per_row * tile_dim[1]))

    i = 0
    success = False
    for x in range(frames_per_row):
        for y in range(frames_per_row):
            if i >= len(data):
                frame = data[-1]
            else:
                frame = data[i]
            frame, norm_success = normalize(frame)
            if not norm_success:
                continue
            success = True
            new_frame[
                x * tile_dim[0] : (x + 1) * tile_dim[0],
                y * tile_dim[1] : (y + 1) * tile_dim[1],
            ] = np.float32(frame)
            i += 1

    return new_frame, success


def normalize(data, min=None, max=None, new_max=1):
    if max is None:
        max = np.amax(data)
    if min is None:
        min = np.amin(data)
    if max == min:
        if max == 0:
            return np.zeros((data.shape)), False
        return data / max, False
    data -= min
    data = data / (max - min) * new_max
    return data, True


def save_image_channels(data, filename):
    Path(filename).parent.mkdir(parents=True, exist_ok=True)
    r = Image.fromarray(np.uint8(data[:, :, 0] * 255))
    g = Image.fromarray(np.uint8(data[:, :, 1] * 255))
    b = Image.fromarray(np.uint8(data[:, :, 2] * 255))
    concat = np.concatenate((r, g, b), axis=1)
    img = Image.fromarray(np.uint8(concat))
    img.save(filename + ".png")


def resize_cv(image, dim, interpolation=cv2.INTER_LINEAR, extra_h=0, extra_v=0):
    return cv2.resize(
        image, dsize=(dim[0] + extra_h, dim[1] + extra_v), interpolation=interpolation,
    )


def detect_objects(image, otsus=True, threshold=0, kernel=(5, 5)):
    image = np.uint8(image)
    # filtered = cv2.fastNlMeansDenoising(filtered, None)
    image = cv2.GaussianBlur(image, kernel, 0)
    flags = cv2.THRESH_BINARY
    if otsus:
        flags += cv2.THRESH_OTSU
    _, image = cv2.threshold(image, threshold, 255, flags)
    image = cv2.morphologyEx(image, cv2.MORPH_CLOSE, kernel)
    components, small_mask, stats, _ = cv2.connectedComponentsWithStats(image)
    return components, small_mask, stats<|MERGE_RESOLUTION|>--- conflicted
+++ resolved
@@ -8,14 +8,7 @@
 
 
 def movement_images(
-<<<<<<< HEAD
-    frames, regions, dim, channel=TrackChannels.filtered, require_movement=False,
-=======
-    frames,
-    regions,
-    dim,
-    require_movement=False,
->>>>>>> a495be9e
+    frames, regions, dim, require_movement=False,
 ):
     """Return 2 images describing the movement, one has dots representing
     the centre of mass, the other is a collage of all frames

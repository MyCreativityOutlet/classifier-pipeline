--- conflicted
+++ resolved
@@ -436,8 +436,6 @@
     def set_end_s(self, fps):
         self.end_s = (self.end_frame + 1) / fps
 
-<<<<<<< HEAD
-=======
     def predicted_velocity(self):
         prev = self.last_bound
         if prev is None or self.nonblank_frames <= Track.MIN_KALMAN_FRAMES:
@@ -450,7 +448,6 @@
     def nonblank_frames(self):
         return self.end_frame + 1 - self.start_frame - self.blank_frames
 
->>>>>>> 641efcd9
     @property
     def frames(self):
         return self.end_frame + 1 - self.start_frame

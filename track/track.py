"""
classifier-pipeline - this is a server side component that manipulates cptv
files and to create a classification model of animals present
Copyright (C) 2018, The Cacophony Project

This program is free software: you can redistribute it and/or modify
it under the terms of the GNU General Public License as published by
the Free Software Foundation, either version 3 of the License, or
(at your option) any later version.

This program is distributed in the hope that it will be useful,
but WITHOUT ANY WARRANTY; without even the implied warranty of
MERCHANTABILITY or FITNESS FOR A PARTICULAR PURPOSE.  See the
GNU General Public License for more details.

You should have received a copy of the GNU General Public License
along with this program. If not, see <http://www.gnu.org/licenses/>.
"""
import math
import numpy as np
from collections import namedtuple

from ml_tools.tools import Rectangle
from track.region import Region
from kalman.kalman import Kalman
from ml_tools.tools import eucl_distance
from ml_tools.datasetstructures import get_segments, SegmentHeader


class Track:
    """Bounds of a tracked object over time."""

    # keeps track of which id number we are up to.
    _track_id = 1
    # number of frames required before using kalman estimation
    MIN_KALMAN_FRAMES = 18
    # Percentage increase that is considered jitter, e.g. if a region gets
    # 30% bigger or smaller
    JITTER_THRESHOLD = 0.3
    # must change atleast 5 pixels to be considered for jitter
    MIN_JITTER_CHANGE = 5

    def __init__(
        self, clip_id, id=None, fps=9, crop_rectangle=None, tracker_version=None
    ):
        """
        Creates a new Track.
        :param id: id number for track, if not specified is provided by an auto-incrementer
        """

        if not id:
            self._id = Track._track_id
            Track._track_id += 1
        else:
            self._id = id

        self.clip_id = clip_id
        self.start_frame = None
        self.end_frame = None
        self.start_s = None
        self.end_s = None
        self.fps = fps
        self.current_frame_num = None
        self.frame_list = []
        # our bounds over time
        self.bounds_history = []
        # number frames since we lost target.
        self.frames_since_target_seen = 0
        self.blank_frames = 0

        self.vel_x = []
        self.vel_y = []
        # the tag for this track
        self.tag = "unknown"
        self.prev_frame_num = None
        self.confidence = None
        self.max_novelty = None
        self.avg_novelty = None

        self.from_metadata = False
        self.track_tags = None
        self.kalman_tracker = Kalman()
        self.predictions = None
        self.predicted_class = None
        self.predicted_confidence = None

        self.all_class_confidences = None
        self.prediction_classes = None

        self.predicted_mid = None
        self.crop_rectangle = crop_rectangle

        self.predictions = None
        self.predicted_tag = None
        self.predicted_confidence = None

        self.all_class_confidences = None
        self.prediction_classes = None
        self.tracker_version = tracker_version

    def get_segments(
        self,
        ffc_frames,
        frame_temp_median,
        segment_width,
        segment_frame_spacing=9,
        repeats=1,
        min_frames=0,
        segment_frames=None,
    ):

        regions = np.array(self.bounds_history)
        frame_temp_median = np.uint16(frame_temp_median)
        segments = []
        if segment_frames is not None:
            mass_history = np.uint16([region.mass for region in regions])
            for frames in segment_frames:
                relative_frames = frames - self.start_frame
                mass_slice = mass_history[relative_frames]
                segment_mass = np.sum(mass_slice)
                segment = SegmentHeader(
                    self.clip_id,
                    self._id,
                    start_frame=self.start_frame,
                    frames=len(frames),
                    weight=1,
                    mass=segment_mass,
                    label=None,
                    regions=regions[relative_frames],
                    frame_temp_median=frame_temp_median[relative_frames],
                    frame_indices=frames,
                )
                segments.append(segment)
        else:
            has_mass = any([region.mass for region in regions if region.mass > 0])
            segments, _ = get_segments(
                self.clip_id,
                self._id,
                self.start_frame,
                segment_frame_spacing,
                segment_width,
                regions=regions,
                ffc_frames=ffc_frames,
                repeats=repeats,
                frame_temp_median=frame_temp_median,
                min_frames=min_frames,
                segment_frames=None,
                ignore_mass=not has_mass,
            )
        return segments

    @classmethod
    def from_region(cls, clip, region, tracker_version=None):
        track = cls(
            clip.get_id(),
            fps=clip.frames_per_second,
            tracker_version=tracker_version,
            crop_rectangle=clip.crop_rectangle,
        )
        track.start_frame = region.frame_number
        track.start_s = region.frame_number / float(clip.frames_per_second)
        track.add_region(region)
        return track

    def get_id(self):
        return self._id

    def add_prediction_info(self, track_prediction):
        logging.warn("TODO add prediction info needs to be implemented")
        return

    def load_track_meta(
        self,
        track_meta,
        frames_per_second,
        tag_precedence,
        min_confidence,
    ):
        self.from_metadata = True
        self._id = track_meta["id"]
        extra_info = track_meta
        if "data" in track_meta:
            extra_info = track_meta["data"]

        self.start_s = extra_info["start_s"]
        self.end_s = extra_info["end_s"]
        self.fps = frames_per_second
        self.predicted_tag = extra_info.get("tag")
        self.all_class_confidences = extra_info.get("all_class_confidences", None)
        self.predictions = extra_info.get("predictions")

        self.track_tags = track_meta.get("TrackTags")
        self.prediction_classes = extra_info.get("classes")
        tag = Track.get_best_human_tag(self.track_tags, tag_precedence, min_confidence)
        if tag:
            self.tag = tag["what"]
            self.confidence = tag["confidence"]

        positions = extra_info.get("positions")
        if not positions:
            return False
        self.bounds_history = []
        self.frame_list = []
        for position in positions:
            if isinstance(position, list):
                frame_number = round(position[0] * frames_per_second)
                region = Region.region_from_array(position[1], frame_number)
            else:
                region = Region.region_from_json(position)

            if self.start_frame is None:
                self.start_frame = region.frame_number
            self.end_frame = region.frame_number
            self.bounds_history.append(region)
            self.frame_list.append(region.frame_number)
        self.current_frame_num = 0
        return True

    def add_region(self, region):
        if self.prev_frame_num and region.frame_number:
            frame_diff = region.frame_number - self.prev_frame_num - 1
            for _ in range(frame_diff):
                self.add_blank_frame()

        self.bounds_history.append(region)
        self.end_frame = region.frame_number
        self.prev_frame_num = region.frame_number
        self.update_velocity()
        self.frames_since_target_seen = 0
        self.kalman_tracker.correct(region)
        prediction = self.kalman_tracker.predict()

        self.predicted_mid = (prediction[0][0], prediction[1][0])

    def update_velocity(self):
        if len(self.bounds_history) >= 2:
            self.vel_x.append(
                self.bounds_history[-1].mid_x - self.bounds_history[-2].mid_x
            )
            self.vel_y.append(
                self.bounds_history[-1].mid_y - self.bounds_history[-2].mid_y
            )
        else:
            self.vel_x.append(0)
            self.vel_y.append(0)

    def crop_regions(self):
        if self.crop_rectangle is None:
            logging.info("No crop rectangle to crop with")
            return
        for region in self.bounds_history:
            region.crop(self.crop_rectangle)

    def add_frame_for_existing_region(self, frame, mass_delta_threshold, prev_filtered):
        region = self.bounds_history[self.current_frame_num]
        if prev_filtered is not None:
            prev_filtered = region.subimage(prev_filtered)
        filtered = region.subimage(frame.filtered)
        region.calculate_mass(filtered, mass_delta_threshold)
        region.calculate_variance(filtered, prev_filtered)
        if self.prev_frame_num and frame.frame_number:
            frame_diff = frame.frame_number - self.prev_frame_num - 1
            for _ in range(frame_diff):
                self.add_blank_frame()
        self.update_velocity()
        self.prev_frame_num = frame.frame_number
        self.current_frame_num += 1
        self.frames_since_target_seen = 0
        self.kalman_tracker.correct(region)

    def average_mass(self):
        """Average mass of last 3 frames that weren't blank"""
        avg_mass = 0
        count = 0
        for i in range(len(self.bounds_history)):
            bound = self.bounds_history[-i - 1]
            if not bound.blank:
                avg_mass += bound.mass
                count += 1
            if count == 3:
                break
        if count == 0:
            return 0
        return avg_mass / count

    def add_blank_frame(self, buffer_frame=None):
        """Maintains same bounds as previously, does not reset framce_since_target_seen counter"""
        if self.frames > Track.MIN_KALMAN_FRAMES:
            region = Region(
                int(self.predicted_mid[0] - self.last_bound.width / 2.0),
                int(self.predicted_mid[1] - self.last_bound.height / 2.0),
                self.last_bound.width,
                self.last_bound.height,
            )
            if self.crop_rectangle:
                region.crop(self.crop_rectangle)
        else:
            region = self.last_bound.copy()
        region.blank = True
        region.mass = 0
        region.pixel_variance = 0
        region.frame_number = self.last_bound.frame_number + 1
        self.bounds_history.append(region)
        self.prev_frame_num = region.frame_number
        self.update_velocity()
        self.blank_frames += 1
        self.frames_since_target_seen += 1
        prediction = self.kalman_tracker.predict()
        self.predicted_mid = (prediction[0][0], prediction[1][0])

    def get_stats(self):
        """
        Returns statistics for this track, including how much it moves, and a score indicating how likely it is
        that this is a good track.
        :return: a TrackMovementStatistics record
        """

        if len(self) <= 1:
            return TrackMovementStatistics()
        # get movement vectors only from non blank regions
        non_blank = [bound for bound in self.bounds_history if not bound.blank]
        mass_history = [int(bound.mass) for bound in non_blank]
        variance_history = [
            bound.pixel_variance for bound in non_blank if bound.pixel_variance
        ]
        movement = 0
        max_offset = 0

        frames_moved = 0
        avg_vel = 0
        first_point = self.bounds_history[0].mid
        for i, (vx, vy) in enumerate(zip(self.vel_x, self.vel_y)):
            region = self.bounds_history[i]
            if not region.blank:
                avg_vel += abs(vx) + abs(vy)
            if i == 0:
                continue

            if region.blank or self.bounds_history[i - 1].blank:
                continue
            if region.has_moved(self.bounds_history[i - 1]) or region.is_along_border:
                distance = (vx ** 2 + vy ** 2) ** 0.5
                movement += distance
                offset = eucl_distance(first_point, region.mid)
                max_offset = max(max_offset, offset)
                frames_moved += 1
        avg_vel = avg_vel / len(mass_history)
        # the standard deviation is calculated by averaging the per frame variances.
        # this ends up being slightly different as I'm using /n rather than /(n-1) but that
        # shouldn't make a big difference as n = width*height*frames which is large.
        max_offset = math.sqrt(max_offset)
        delta_std = float(np.mean(variance_history)) ** 0.5
        jitter_bigger = 0
        jitter_smaller = 0
        for i, bound in enumerate(self.bounds_history[1:]):
            prev_bound = self.bounds_history[i]
            if prev_bound.is_along_border or bound.is_along_border:
                continue
            height_diff = bound.height - prev_bound.height
            width_diff = prev_bound.width - bound.width
            thresh_h = max(
                Track.MIN_JITTER_CHANGE, prev_bound.height * Track.JITTER_THRESHOLD
            )
            thresh_v = max(
                Track.MIN_JITTER_CHANGE, prev_bound.width * Track.JITTER_THRESHOLD
            )
            if abs(height_diff) > thresh_h:
                if height_diff > 0:
                    jitter_bigger += 1
                else:
                    jitter_smaller += 1
            elif abs(width_diff) > thresh_v:
                if width_diff > 0:
                    jitter_bigger += 1
                else:
                    jitter_smaller += 1

        movement_points = (movement ** 0.5) + max_offset
        delta_points = delta_std * 25.0
        jitter_percent = int(
            round(100 * (jitter_bigger + jitter_smaller) / float(self.frames))
        )
        blank_percent = int(round(100.0 * self.blank_frames / self.frames))
        score = (
            min(movement_points, 100)
            + min(delta_points, 100)
            + (100 - jitter_percent)
            + (100 - blank_percent)
        )
        stats = TrackMovementStatistics(
            movement=float(movement),
            max_offset=float(max_offset),
            average_mass=float(np.mean(mass_history)),
            median_mass=float(np.median(mass_history)),
            delta_std=float(delta_std),
            score=float(score),
            region_jitter=jitter_percent,
            jitter_bigger=jitter_bigger,
            jitter_smaller=jitter_smaller,
            blank_percent=blank_percent,
            frames_moved=frames_moved,
            mass_std=float(np.std(mass_history)),
            average_velocity=float(avg_vel),
        )

        return stats

    def smooth(self, frame_bounds: Rectangle):
        """
        Smooths out any quick changes in track dimensions
        :param frame_bounds The boundaries of the video frame.
        """
        if len(self.bounds_history) == 0:
            return

        new_bounds_history = []
        prev_frame = self.bounds_history[0]
        current_frame = self.bounds_history[0]
        next_frame = self.bounds_history[1]

        for i in range(len(self.bounds_history)):

            prev_frame = self.bounds_history[max(0, i - 1)]
            current_frame = self.bounds_history[i]
            next_frame = self.bounds_history[min(len(self.bounds_history) - 1, i + 1)]

            frame_x = current_frame.mid_x
            frame_y = current_frame.mid_y
            frame_width = (
                prev_frame.width + current_frame.width + next_frame.width
            ) / 3
            frame_height = (
                prev_frame.height + current_frame.height + next_frame.height
            ) / 3
            frame = Region(
                int(frame_x - frame_width / 2),
                int(frame_y - frame_height / 2),
                int(frame_width),
                int(frame_height),
            )
            frame.crop(frame_bounds)

            new_bounds_history.append(frame)

        self.bounds_history = new_bounds_history

    def trim(self):
        """
        Removes empty frames from start and end of track
        """
        mass_history = [int(bound.mass) for bound in self.bounds_history]
        start = 0
        while start < len(self) and mass_history[start] <= 2:
            start += 1
        end = len(self) - 1
        while end > 0 and mass_history[end] <= 2:
            if self.frames_since_target_seen > 0:
                self.frames_since_target_seen -= 1
                self.blank_frames -= 1
            end -= 1
        if end < start:
            self.start_frame = 0
            self.bounds_history = []
            self.vel_x = []
            self.vel_y = []
            self.blank_frames = 0
        else:
            self.start_frame += start
            self.bounds_history = self.bounds_history[start : end + 1]
            self.vel_x = self.vel_x[start : end + 1]
            self.vel_y = self.vel_y[start : end + 1]
        self.start_s = self.start_frame / float(self.fps)

    def get_overlap_ratio(self, other_track, threshold=0.05):
        """
        Checks what ratio of the time these two tracks overlap.
        :param other_track: the other track to compare with
        :param threshold: how much frames must be overlapping to be counted
        :return: the ratio of frames that overlap
        """

        if len(self) == 0 or len(other_track) == 0:
            return 0.0

        start = max(self.start_frame, other_track.start_frame)
        end = min(self.end_frame, other_track.end_frame)

        frames_overlapped = 0

        for pos in range(start, end + 1):
            our_index = pos - self.start_frame
            other_index = pos - other_track.start_frame
            if (
                our_index >= 0
                and other_index >= 0
                and our_index < len(self)
                and other_index < len(other_track)
            ):
                our_bounds = self.bounds_history[our_index]
                if our_bounds.area == 0:
                    continue
                other_bounds = other_track.bounds_history[other_index]
                overlap = our_bounds.overlap_area(other_bounds) / our_bounds.area
                if overlap >= threshold:
                    frames_overlapped += 1

        return frames_overlapped / len(self)

    def set_end_s(self, fps):
        self.end_s = (self.end_frame + 1) / fps

    def predicted_velocity(self):
        prev = self.last_bound
        if prev is None or self.nonblank_frames <= Track.MIN_KALMAN_FRAMES:
            return (0, 0)
        pred_vel_x = self.predicted_mid[0] - prev.mid_x
        pred_vel_y = self.predicted_mid[1] - prev.mid_y

        return (pred_vel_x, pred_vel_y)

    @property
    def nonblank_frames(self):
        return self.end_frame + 1 - self.start_frame - self.blank_frames

    @property
    def frames(self):
        return self.end_frame + 1 - self.start_frame

    @property
    def last_mass(self):
        return self.bounds_history[-1].mass

    @property
    def velocity(self):
        return self.vel_x[-1], self.vel_y[-1]

    @property
    def last_bound(self) -> Region:
        return self.bounds_history[-1]

    def __repr__(self):
        return "Track: {} frames# {}".format(self.get_id(), len(self))

    def __len__(self):
        return len(self.bounds_history)

    def start_and_end_in_secs(self):
        if self.end_s is None:
            self.end_s = (self.end_frame + 1) / self.fps

        return (self.start_s, self.end_s)

    def get_metadata(self):
        track_info = {}
        start_s, end_s = self.start_and_end_in_secs()

        track_info["id"] = self.get_id()
        track_info["tracker_version"] = self.tracker_version
        track_info["start_s"] = round(start_s, 2)
        track_info["end_s"] = round(end_s, 2)
        track_info["num_frames"] = len(self)
        track_info["frame_start"] = self.start_frame
        track_info["frame_end"] = self.end_frame
        track_info["positions"] = self.bounds_history
<<<<<<< HEAD
        prediction_info = []
        if predictions_per_model:
            for model_id, predictions in predictions_per_model.items():
                prediction = predictions.prediction_for(self.get_id())
                if prediction is None:
                    continue
                prediciont_meta = prediction.get_metadata()
                prediciont_meta["model_id"] = model_id
                prediction_info.append(prediciont_meta)
        track_info["predictions"] = prediction_info
=======

>>>>>>> b8968f41
        return track_info

    @classmethod
    def get_best_human_tag(cls, track_tags, tag_precedence, min_confidence=-1):
        """returns highest precidence non AI tag from the metadata"""
        if track_tags is None:
            return None
        track_tags = [
            tag
            for tag in track_tags
            if not tag.get("automatic", False)
            and tag.get("confidence") > min_confidence
        ]

        if not track_tags:
            return None

        tag = None
        default_prec = tag_precedence.get("default", 100)
        best = None
        for track_tag in track_tags:
            ranking = cls.tag_ranking(track_tag, tag_precedence, default_prec)
            # if 2 track_tags have same confidence ignore both
            if tag and ranking == best and track_tag["what"] != tag["what"]:
                tag = None
            elif best is None or ranking < best:
                best = ranking
                tag = track_tag
        return tag

    @staticmethod
    def tag_ranking(track_tag, precedence, default_prec):
        """returns a ranking of tags based of what they are and confidence"""

        what = track_tag.get("what")
        confidence = 1 - track_tag.get("confidence", 0)
        prec = precedence.get(what, default_prec)
        return prec + confidence


TrackMovementStatistics = namedtuple(
    "TrackMovementStatistics",
    "movement max_offset score average_mass median_mass delta_std region_jitter jitter_smaller jitter_bigger blank_percent frames_moved mass_std, average_velocity",
)
TrackMovementStatistics.__new__.__defaults__ = (0,) * len(
    TrackMovementStatistics._fields
)<|MERGE_RESOLUTION|>--- conflicted
+++ resolved
@@ -550,7 +550,7 @@
 
         return (self.start_s, self.end_s)
 
-    def get_metadata(self):
+    def get_metadata(self, predictions_per_model=None):
         track_info = {}
         start_s, end_s = self.start_and_end_in_secs()
 
@@ -562,7 +562,6 @@
         track_info["frame_start"] = self.start_frame
         track_info["frame_end"] = self.end_frame
         track_info["positions"] = self.bounds_history
-<<<<<<< HEAD
         prediction_info = []
         if predictions_per_model:
             for model_id, predictions in predictions_per_model.items():
@@ -573,9 +572,6 @@
                 prediciont_meta["model_id"] = model_id
                 prediction_info.append(prediciont_meta)
         track_info["predictions"] = prediction_info
-=======
-
->>>>>>> b8968f41
         return track_info
 
     @classmethod
